--- conflicted
+++ resolved
@@ -1,8 +1,5 @@
-<<<<<<< HEAD
-=======
 import { S3Client } from "aws-sdk/client-s3";
 import { envVarsConfig, getS3Config, proxyUrl } from "../config/mod.ts";
->>>>>>> 28e9e942
 import { HonoRequest } from "@hono/hono";
 import {
   methodSchema,
@@ -11,8 +8,6 @@
   urlFormatStyle,
 } from "./types.ts";
 
-<<<<<<< HEAD
-=======
 export function getS3Client(bucketName: string) {
   // deno-lint-ignore require-await no-explicit-any
   const loggingMiddleware = (next: any) => async (args: any) => {
@@ -44,7 +39,6 @@
   return s3;
 }
 
->>>>>>> 28e9e942
 function extractMethod(request: HonoRequest) {
   const parseResult = methodSchema.safeParse(request.method);
 
