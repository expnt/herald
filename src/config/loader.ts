--- conflicted
+++ resolved
@@ -1,4 +1,3 @@
-// deno-lint-ignore-file no-console
 import { z } from "zod";
 import {
   EnvVarConfig,
@@ -14,6 +13,8 @@
 import { envVarConfigSchema } from "./types.ts";
 import { globalConfig } from "./mod.ts";
 import { red } from "std/fmt/colors.ts";
+
+// const logger = getLogger(import.meta, "INFO");
 
 export class ConfigError extends Error {
   // deno-lint-ignore no-explicit-any
@@ -161,13 +162,6 @@
   try {
     return configOrThrow(schema, defaults, sources);
   } catch (e) {
-<<<<<<< HEAD
-    console.error("failed to parse config");
-    if (e instanceof ConfigError) {
-      console.error(e.issues);
-    } else {
-      console.error(e);
-=======
     // deno-lint-ignore no-console
     console.error(red("failed to parse config"));
     if (e instanceof ConfigError) {
@@ -176,7 +170,6 @@
     } else {
       // deno-lint-ignore no-console
       console.error(red(e));
->>>>>>> 28e9e942
     }
     Deno.exit(1);
   }
