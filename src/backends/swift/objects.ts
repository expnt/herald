--- conflicted
+++ resolved
@@ -188,11 +188,10 @@
     });
   };
 
-  const response = await retryWithExponentialBackoff(
-    fetchFunc,
-  );
-
-<<<<<<< HEAD
+  let response = await retryWithExponentialBackoff(
+    fetchFunc,
+  );
+
   if (response instanceof Error && bucketConfig.hasReplicas()) {
     for (const replica of bucketConfig.replicas) {
       const res = replica.typ === "ReplicaS3Config"
@@ -206,8 +205,6 @@
     }
   }
 
-=======
->>>>>>> 93005c1f
   if (response instanceof Error) {
     logger.warn(`Delete Object Failed: ${response.message}`);
     return response;
