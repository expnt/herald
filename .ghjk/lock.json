{
  "version": "0",
  "platform": "aarch64-darwin",
  "moduleEntries": {
    "ports": {
      "version": "0",
      "configResolutions": {
        "bciqjoiy67soflr46oqoknxpoy2m2qfr5n7x5kc6ed5ptprrbscmvoxy": {
          "version": "v2.1.4",
          "buildDepConfigs": {},
          "portRef": "deno_ghrel@0.1.0",
          "specifiedVersion": true
        },
        "bciqaptuytx6h5lrjrb4xyeg2b5wjh5d3kawubwf6mssdgpntoqtxeha": {
          "version": "3.7.1",
          "buildDepConfigs": {
            "cpy_bs_ghrel": {
              "version": "3.9.19",
              "buildDepConfigs": {
                "tar_aa": {
                  "version": "3.5",
                  "buildDepConfigs": {},
                  "portRef": "tar_aa@0.1.0",
                  "specifiedVersion": false
                },
                "zstd_aa": {
<<<<<<< HEAD
                  "version": "v1.5.7,",
=======
                  "version": "v1.5.6,",
>>>>>>> 89dbc25a
                  "buildDepConfigs": {},
                  "portRef": "zstd_aa@0.1.0",
                  "specifiedVersion": false
                }
              },
              "portRef": "cpy_bs_ghrel@0.1.0",
              "releaseTag": "20240814",
              "specifiedVersion": true
            }
          },
          "portRef": "pipi_pypi@0.1.0",
          "packageName": "pre-commit",
          "specifiedVersion": true
        },
        "bciqeuydb323bsxomz437z6xv7imxxgiecyhqheaw2nvm2u5cmgdd4vy": {
          "version": "3.9.19",
          "buildDepConfigs": {
            "tar_aa": {
              "version": "3.5",
              "buildDepConfigs": {},
              "portRef": "tar_aa@0.1.0",
              "specifiedVersion": false
            },
            "zstd_aa": {
<<<<<<< HEAD
              "version": "v1.5.7,",
=======
              "version": "v1.5.6,",
>>>>>>> 89dbc25a
              "buildDepConfigs": {},
              "portRef": "zstd_aa@0.1.0",
              "specifiedVersion": false
            }
          },
          "portRef": "cpy_bs_ghrel@0.1.0",
          "releaseTag": "20240814",
          "specifiedVersion": true
        },
        "bciqj4p5hoqweghbuvz52rupja7sqze34z63dd62nz632c5zxikv6ezy": {
          "version": "3.5",
          "buildDepConfigs": {},
          "portRef": "tar_aa@0.1.0",
          "specifiedVersion": false
        },
        "bciqe6fwheayositrdk7rkr2ngdr4wizldakex23tgivss7w6z7g3q3y": {
<<<<<<< HEAD
          "version": "v1.5.7,",
=======
          "version": "v1.5.6,",
>>>>>>> 89dbc25a
          "buildDepConfigs": {},
          "portRef": "zstd_aa@0.1.0",
          "specifiedVersion": false
        }
      }
    },
    "tasks": {
      "version": "0"
    },
    "envs": {
      "version": "0"
    }
  },
  "config": {
    "modules": [
      {
        "id": "ports",
        "config": {
          "sets": {
            "ghjkEnvProvInstSet___main": {
              "installs": [
                "bciqpiohtg4dgbyzvast2i5c2uun7s3e7f3iconu6re32dflfhmihmay",
                "bciqdtuhf425g6prb5fyupbcokttmkill6wyqk7bkphx3ueltl5mvu4q"
              ],
              "allowedBuildDeps": "bciqobhqmhpz3cphjnwec64vhpqkptbfmzhj5biicmcba5qpblmhq3ta"
            }
          }
        }
      },
      {
        "id": "tasks",
        "config": {
          "tasks": {
            "setup-auth": {
              "ty": "denoFile@v1",
              "key": "setup-auth",
              "desc": "Setup auth",
              "envKey": "bciqa3gn6bjbmgjf7mvk7cv6wfjo23wj3vyppgtpqt4ovvxkpzjrcvua"
            },
            "install-sys-deps": {
              "ty": "denoFile@v1",
              "key": "install-sys-deps",
              "desc": "Install system dependencies",
              "envKey": "bciqa3gn6bjbmgjf7mvk7cv6wfjo23wj3vyppgtpqt4ovvxkpzjrcvua"
            },
            "build-proxy": {
              "ty": "denoFile@v1",
              "key": "build-proxy",
              "desc": "Rebuild the proxy docker image",
              "envKey": "bciqa3gn6bjbmgjf7mvk7cv6wfjo23wj3vyppgtpqt4ovvxkpzjrcvua"
            },
            "dev-proxy": {
              "ty": "denoFile@v1",
              "key": "dev-proxy",
              "desc": "Run the proxy inside a docker container",
              "envKey": "bciqa3gn6bjbmgjf7mvk7cv6wfjo23wj3vyppgtpqt4ovvxkpzjrcvua"
            },
            "dev-compose": {
              "ty": "denoFile@v1",
              "key": "dev-compose",
              "desc": "Wrapper around docker compose to manage runtime dependencies",
              "envKey": "bciqa3gn6bjbmgjf7mvk7cv6wfjo23wj3vyppgtpqt4ovvxkpzjrcvua"
            }
          },
          "tasksNamed": [
            "setup-auth",
            "install-sys-deps",
            "build-proxy",
            "dev-proxy",
            "dev-compose"
          ]
        }
      },
      {
        "id": "envs",
        "config": {
          "envs": {
            "bciqfzekhtsrjd72noxifmici3ssck4jgvbjwhxwhhwtirzm7yomhxya": {
              "desc": "the default default environment.",
              "provides": [
                {
                  "ty": "ghjk.ports.InstallSetRef",
                  "setId": "ghjkEnvProvInstSet___main"
                }
              ]
            },
            "bciqa3gn6bjbmgjf7mvk7cv6wfjo23wj3vyppgtpqt4ovvxkpzjrcvua": {
              "provides": [
                {
                  "ty": "ghjk.ports.InstallSetRef",
                  "setId": "ghjkEnvProvInstSet___main"
                }
              ]
            }
          },
          "defaultEnv": "main",
          "envsNamed": {
            "main": "bciqfzekhtsrjd72noxifmici3ssck4jgvbjwhxwhhwtirzm7yomhxya"
          }
        }
      }
    ],
    "blackboard": {
      "bciqpiohtg4dgbyzvast2i5c2uun7s3e7f3iconu6re32dflfhmihmay": {
        "version": "2.1.4",
        "port": {
          "ty": "denoWorker@v1",
          "name": "deno_ghrel",
          "platforms": [
            "aarch64-linux",
            "x86_64-linux",
            "aarch64-darwin",
            "x86_64-darwin",
            "aarch64-windows",
            "x86_64-windows"
          ],
          "version": "0.1.0",
          "moduleSpecifier": "https://raw.githubusercontent.com/metatypedev/ghjk/v0.2.1/ports/deno_ghrel.ts"
        }
      },
      "bciqdtuhf425g6prb5fyupbcokttmkill6wyqk7bkphx3ueltl5mvu4q": {
        "version": "3.7.1",
        "port": {
          "ty": "denoWorker@v1",
          "name": "pipi_pypi",
          "platforms": [
            "x86_64-linux",
            "aarch64-linux",
            "x86_64-darwin",
            "aarch64-darwin",
            "x86_64-windows",
            "aarch64-windows",
            "x86_64-freebsd",
            "aarch64-freebsd",
            "x86_64-netbsd",
            "aarch64-netbsd",
            "x86_64-aix",
            "aarch64-aix",
            "x86_64-solaris",
            "aarch64-solaris",
            "x86_64-illumos",
            "aarch64-illumos",
            "x86_64-android",
            "aarch64-android"
          ],
          "version": "0.1.0",
          "buildDeps": [
            {
              "name": "cpy_bs_ghrel"
            }
          ],
          "moduleSpecifier": "https://raw.githubusercontent.com/metatypedev/ghjk/v0.2.1/ports/pipi.ts"
        },
        "packageName": "pre-commit"
      },
      "bciqb6ua63xodzwxngnbjq35hfikiwzb3dclbqkc7e6xgjdt5jin4pia": {
        "manifest": {
          "ty": "ambientAccess@v1",
          "name": "tar_aa",
          "platforms": [
            "aarch64-linux",
            "x86_64-linux",
            "aarch64-darwin",
            "x86_64-darwin"
          ],
          "version": "0.1.0",
          "execName": "tar",
          "versionExtractFlag": "--version",
          "versionExtractRegex": "(\\d+\\.\\d+)",
          "versionExtractRegexFlags": ""
        },
        "defaultInst": {
          "portRef": "tar_aa@0.1.0"
        }
      },
      "bciqfl5s36w335ducrb6f6gwb3vuwup7vzqwwg67pq42xtkngsnxqobi": {
        "manifest": {
          "ty": "ambientAccess@v1",
          "name": "git_aa",
          "platforms": [
            "x86_64-linux",
            "aarch64-linux",
            "x86_64-darwin",
            "aarch64-darwin",
            "x86_64-windows",
            "aarch64-windows",
            "x86_64-freebsd",
            "aarch64-freebsd",
            "x86_64-netbsd",
            "aarch64-netbsd",
            "x86_64-aix",
            "aarch64-aix",
            "x86_64-solaris",
            "aarch64-solaris",
            "x86_64-illumos",
            "aarch64-illumos",
            "x86_64-android",
            "aarch64-android"
          ],
          "version": "0.1.0",
          "execName": "git",
          "versionExtractFlag": "--version",
          "versionExtractRegex": "(\\d+\\.\\d+\\.\\d+)",
          "versionExtractRegexFlags": ""
        },
        "defaultInst": {
          "portRef": "git_aa@0.1.0"
        }
      },
      "bciqcfe7qyxmokpn6pgtaj35r5qg74jkehuu6cvyrtcsnegvwlm64oqy": {
        "manifest": {
          "ty": "ambientAccess@v1",
          "name": "curl_aa",
          "platforms": [
            "x86_64-linux",
            "aarch64-linux",
            "x86_64-darwin",
            "aarch64-darwin",
            "x86_64-windows",
            "aarch64-windows",
            "x86_64-freebsd",
            "aarch64-freebsd",
            "x86_64-netbsd",
            "aarch64-netbsd",
            "x86_64-aix",
            "aarch64-aix",
            "x86_64-solaris",
            "aarch64-solaris",
            "x86_64-illumos",
            "aarch64-illumos",
            "x86_64-android",
            "aarch64-android"
          ],
          "version": "0.1.0",
          "execName": "curl",
          "versionExtractFlag": "--version",
          "versionExtractRegex": "(\\d+\\.\\d+\\.\\d+)",
          "versionExtractRegexFlags": ""
        },
        "defaultInst": {
          "portRef": "curl_aa@0.1.0"
        }
      },
      "bciqgkpwxjmo5phw5se4ugyiz4xua3xrd54quzmk7wdwpq3vghglogjy": {
        "manifest": {
          "ty": "ambientAccess@v1",
          "name": "unzip_aa",
          "platforms": [
            "aarch64-linux",
            "x86_64-linux",
            "aarch64-darwin",
            "x86_64-darwin",
            "aarch64-windows",
            "x86_64-windows"
          ],
          "version": "0.1.0",
          "execName": "unzip",
          "versionExtractFlag": "-v",
          "versionExtractRegex": "(\\d+\\.\\d+)",
          "versionExtractRegexFlags": ""
        },
        "defaultInst": {
          "portRef": "unzip_aa@0.1.0"
        }
      },
      "bciqmcvyepuficjj3mwshsbfecwdmzch5gwxqo557icnq4zujtdllh4a": {
        "manifest": {
          "ty": "ambientAccess@v1",
          "name": "zstd_aa",
          "platforms": [
            "aarch64-linux",
            "x86_64-linux",
            "aarch64-darwin",
            "x86_64-darwin"
          ],
          "version": "0.1.0",
          "execName": "zstd",
          "versionExtractFlag": "--version",
          "versionExtractRegex": "v(\\d+\\.\\d+\\.\\d+),",
          "versionExtractRegexFlags": ""
        },
        "defaultInst": {
          "portRef": "zstd_aa@0.1.0"
        }
      },
      "bciqhnfhxvpxn2lci2lbdtigj6i6wqzpqsmijykq2f7bebrpkyrnr7hq": {
        "manifest": {
          "ty": "denoWorker@v1",
          "name": "rustup_rustlang",
          "platforms": [
            "x86_64-darwin",
            "aarch64-darwin",
            "x86_64-linux",
            "aarch64-linux",
            "x86_64-windows",
            "x86_64-illumos",
            "x86_64-freebsd",
            "x86_64-netbsd"
          ],
          "version": "0.1.0",
          "buildDeps": [
            {
              "name": "git_aa"
            }
          ],
          "resolutionDeps": [
            {
              "name": "git_aa"
            }
          ],
          "moduleSpecifier": "https://raw.githubusercontent.com/metatypedev/ghjk/b702292/ports/rustup.ts"
        },
        "defaultInst": {
          "portRef": "rustup_rustlang@0.1.0"
        }
      },
      "bciqd7n3kyganojcg6o5ijyjttc6722sk3qrnj6ua4ie34d4ynf5csxa": {
        "manifest": {
          "ty": "denoWorker@v1",
          "name": "rust_rustup",
          "platforms": [
            "x86_64-linux",
            "aarch64-linux",
            "x86_64-darwin",
            "aarch64-darwin",
            "x86_64-windows",
            "aarch64-windows",
            "x86_64-freebsd",
            "aarch64-freebsd",
            "x86_64-netbsd",
            "aarch64-netbsd",
            "x86_64-aix",
            "aarch64-aix",
            "x86_64-solaris",
            "aarch64-solaris",
            "x86_64-illumos",
            "aarch64-illumos",
            "x86_64-android",
            "aarch64-android"
          ],
          "version": "0.1.0",
          "buildDeps": [
            {
              "name": "rustup_rustlang"
            }
          ],
          "moduleSpecifier": "https://raw.githubusercontent.com/metatypedev/ghjk/b702292/ports/rust.ts"
        },
        "defaultInst": {
          "portRef": "rust_rustup@0.1.0"
        }
      },
      "bciqiiyn3yvadqrhgjmrk7ieqmrsuzd6vbcuvq63x6vpbepgvghhtjja": {
        "manifest": {
          "ty": "denoWorker@v1",
          "name": "cargo_binstall_ghrel",
          "platforms": [
            "aarch64-linux",
            "x86_64-linux",
            "aarch64-darwin",
            "x86_64-darwin"
          ],
          "version": "0.1.0",
          "moduleSpecifier": "https://raw.githubusercontent.com/metatypedev/ghjk/b702292/ports/cargo-binstall.ts"
        },
        "defaultInst": {
          "portRef": "cargo_binstall_ghrel@0.1.0"
        }
      },
      "bciqjhhjc4a4vtd7oeyh5ei7zxmztzkxr523h27uh7ps6rlw2r2w4ufi": {
        "manifest": {
          "ty": "denoWorker@v1",
          "name": "pnpm_ghrel",
          "platforms": [
            "aarch64-linux",
            "x86_64-linux",
            "aarch64-darwin",
            "x86_64-darwin",
            "aarch64-windows",
            "x86_64-windows"
          ],
          "version": "0.1.0",
          "moduleSpecifier": "https://raw.githubusercontent.com/metatypedev/ghjk/b702292/ports/pnpm.ts"
        },
        "defaultInst": {
          "portRef": "pnpm_ghrel@0.1.0"
        }
      },
      "bciqhlgvuozbxcmjecf7hqedxlg3pgvw5eu5yesdmvo645vet3yhm53q": {
        "manifest": {
          "ty": "denoWorker@v1",
          "name": "asdf_plugin_git",
          "platforms": [
            "aarch64-linux",
            "x86_64-linux",
            "aarch64-darwin",
            "x86_64-darwin",
            "aarch64-windows",
            "x86_64-windows"
          ],
          "version": "0.1.0",
          "buildDeps": [
            {
              "name": "git_aa"
            }
          ],
          "resolutionDeps": [
            {
              "name": "git_aa"
            }
          ],
          "moduleSpecifier": "https://raw.githubusercontent.com/metatypedev/ghjk/b702292/ports/asdf_plugin_git.ts"
        },
        "defaultInst": {
          "portRef": "asdf_plugin_git@0.1.0"
        }
      },
      "bciqo7b5rip7vvz4avjagke6o6dx27jjdieefnw65sykuu2ddsh2tjni": {
        "manifest": {
          "ty": "denoWorker@v1",
          "name": "cpy_bs_ghrel",
          "platforms": [
            "x86_64-linux",
            "aarch64-linux",
            "x86_64-darwin",
            "aarch64-darwin",
            "x86_64-windows",
            "aarch64-windows"
          ],
          "version": "0.1.0",
          "buildDeps": [
            {
              "name": "tar_aa"
            },
            {
              "name": "zstd_aa"
            }
          ],
          "moduleSpecifier": "https://raw.githubusercontent.com/metatypedev/ghjk/v0.2.1/ports/cpy_bs.ts"
        },
        "defaultInst": {
          "version": "3.9.19",
          "portRef": "cpy_bs_ghrel@0.1.0",
          "releaseTag": "20240814"
        }
      },
      "bciqobhqmhpz3cphjnwec64vhpqkptbfmzhj5biicmcba5qpblmhq3ta": {
        "tar_aa": "bciqb6ua63xodzwxngnbjq35hfikiwzb3dclbqkc7e6xgjdt5jin4pia",
        "git_aa": "bciqfl5s36w335ducrb6f6gwb3vuwup7vzqwwg67pq42xtkngsnxqobi",
        "curl_aa": "bciqcfe7qyxmokpn6pgtaj35r5qg74jkehuu6cvyrtcsnegvwlm64oqy",
        "unzip_aa": "bciqgkpwxjmo5phw5se4ugyiz4xua3xrd54quzmk7wdwpq3vghglogjy",
        "zstd_aa": "bciqmcvyepuficjj3mwshsbfecwdmzch5gwxqo557icnq4zujtdllh4a",
        "rustup_rustlang": "bciqhnfhxvpxn2lci2lbdtigj6i6wqzpqsmijykq2f7bebrpkyrnr7hq",
        "rust_rustup": "bciqd7n3kyganojcg6o5ijyjttc6722sk3qrnj6ua4ie34d4ynf5csxa",
        "cargo_binstall_ghrel": "bciqiiyn3yvadqrhgjmrk7ieqmrsuzd6vbcuvq63x6vpbepgvghhtjja",
        "pnpm_ghrel": "bciqjhhjc4a4vtd7oeyh5ei7zxmztzkxr523h27uh7ps6rlw2r2w4ufi",
        "asdf_plugin_git": "bciqhlgvuozbxcmjecf7hqedxlg3pgvw5eu5yesdmvo645vet3yhm53q",
        "cpy_bs_ghrel": "bciqo7b5rip7vvz4avjagke6o6dx27jjdieefnw65sykuu2ddsh2tjni"
      }
    }
  }
}<|MERGE_RESOLUTION|>--- conflicted
+++ resolved
@@ -2,541 +2,532 @@
   "version": "0",
   "platform": "aarch64-darwin",
   "moduleEntries": {
-    "ports": {
-      "version": "0",
-      "configResolutions": {
-        "bciqjoiy67soflr46oqoknxpoy2m2qfr5n7x5kc6ed5ptprrbscmvoxy": {
-          "version": "v2.1.4",
-          "buildDepConfigs": {},
-          "portRef": "deno_ghrel@0.1.0",
-          "specifiedVersion": true
-        },
-        "bciqaptuytx6h5lrjrb4xyeg2b5wjh5d3kawubwf6mssdgpntoqtxeha": {
-          "version": "3.7.1",
-          "buildDepConfigs": {
-            "cpy_bs_ghrel": {
-              "version": "3.9.19",
-              "buildDepConfigs": {
-                "tar_aa": {
-                  "version": "3.5",
-                  "buildDepConfigs": {},
-                  "portRef": "tar_aa@0.1.0",
-                  "specifiedVersion": false
+    "platform": "aarch64-darwin",
+    "moduleEntries": {
+      "ports": {
+        "version": "0",
+        "configResolutions": {
+          "bciqjoiy67soflr46oqoknxpoy2m2qfr5n7x5kc6ed5ptprrbscmvoxy": {
+            "version": "v2.1.4",
+            "buildDepConfigs": {},
+            "portRef": "deno_ghrel@0.1.0",
+            "specifiedVersion": true
+          },
+          "bciqaptuytx6h5lrjrb4xyeg2b5wjh5d3kawubwf6mssdgpntoqtxeha": {
+            "version": "3.7.1",
+            "buildDepConfigs": {
+              "cpy_bs_ghrel": {
+                "version": "3.9.19",
+                "buildDepConfigs": {
+                  "tar_aa": {
+                    "version": "3.5",
+                    "buildDepConfigs": {},
+                    "portRef": "tar_aa@0.1.0",
+                    "specifiedVersion": false
+                  },
+                  "zstd_aa": {
+                    "version": "v1.5.7,",
+                    "buildDepConfigs": {},
+                    "portRef": "zstd_aa@0.1.0",
+                    "specifiedVersion": false
+                  }
                 },
-                "zstd_aa": {
-<<<<<<< HEAD
-                  "version": "v1.5.7,",
-=======
-                  "version": "v1.5.6,",
->>>>>>> 89dbc25a
-                  "buildDepConfigs": {},
-                  "portRef": "zstd_aa@0.1.0",
-                  "specifiedVersion": false
-                }
-              },
-              "portRef": "cpy_bs_ghrel@0.1.0",
-              "releaseTag": "20240814",
-              "specifiedVersion": true
-            }
-          },
-          "portRef": "pipi_pypi@0.1.0",
-          "packageName": "pre-commit",
-          "specifiedVersion": true
-        },
-        "bciqeuydb323bsxomz437z6xv7imxxgiecyhqheaw2nvm2u5cmgdd4vy": {
-          "version": "3.9.19",
-          "buildDepConfigs": {
-            "tar_aa": {
-              "version": "3.5",
-              "buildDepConfigs": {},
-              "portRef": "tar_aa@0.1.0",
-              "specifiedVersion": false
+                "portRef": "cpy_bs_ghrel@0.1.0",
+                "releaseTag": "20240814",
+                "specifiedVersion": true
+              }
             },
-            "zstd_aa": {
-<<<<<<< HEAD
-              "version": "v1.5.7,",
-=======
-              "version": "v1.5.6,",
->>>>>>> 89dbc25a
-              "buildDepConfigs": {},
-              "portRef": "zstd_aa@0.1.0",
-              "specifiedVersion": false
-            }
-          },
-          "portRef": "cpy_bs_ghrel@0.1.0",
-          "releaseTag": "20240814",
-          "specifiedVersion": true
-        },
-        "bciqj4p5hoqweghbuvz52rupja7sqze34z63dd62nz632c5zxikv6ezy": {
-          "version": "3.5",
-          "buildDepConfigs": {},
-          "portRef": "tar_aa@0.1.0",
-          "specifiedVersion": false
-        },
-        "bciqe6fwheayositrdk7rkr2ngdr4wizldakex23tgivss7w6z7g3q3y": {
-<<<<<<< HEAD
-          "version": "v1.5.7,",
-=======
-          "version": "v1.5.6,",
->>>>>>> 89dbc25a
-          "buildDepConfigs": {},
-          "portRef": "zstd_aa@0.1.0",
-          "specifiedVersion": false
+            "portRef": "pipi_pypi@0.1.0",
+            "packageName": "pre-commit",
+            "specifiedVersion": true
+          },
+          "bciqeuydb323bsxomz437z6xv7imxxgiecyhqheaw2nvm2u5cmgdd4vy": {
+            "version": "3.9.19",
+            "buildDepConfigs": {
+              "tar_aa": {
+                "version": "3.5",
+                "buildDepConfigs": {},
+                "portRef": "tar_aa@0.1.0",
+                "specifiedVersion": false
+              },
+              "zstd_aa": {
+                "version": "v1.5.7,",
+                "buildDepConfigs": {},
+                "portRef": "zstd_aa@0.1.0",
+                "specifiedVersion": false
+              }
+            },
+            "portRef": "cpy_bs_ghrel@0.1.0",
+            "releaseTag": "20240814",
+            "specifiedVersion": true
+          },
+          "bciqj4p5hoqweghbuvz52rupja7sqze34z63dd62nz632c5zxikv6ezy": {
+            "version": "3.5",
+            "buildDepConfigs": {},
+            "portRef": "tar_aa@0.1.0",
+            "specifiedVersion": false
+          },
+          "bciqe6fwheayositrdk7rkr2ngdr4wizldakex23tgivss7w6z7g3q3y": {
+            "version": "v1.5.7,",
+            "buildDepConfigs": {},
+            "portRef": "zstd_aa@0.1.0",
+            "specifiedVersion": false
+          }
         }
+      },
+      "tasks": {
+        "version": "0"
+      },
+      "envs": {
+        "version": "0"
       }
     },
-    "tasks": {
-      "version": "0"
-    },
-    "envs": {
-      "version": "0"
-    }
-  },
-  "config": {
-    "modules": [
-      {
-        "id": "ports",
-        "config": {
-          "sets": {
-            "ghjkEnvProvInstSet___main": {
-              "installs": [
-                "bciqpiohtg4dgbyzvast2i5c2uun7s3e7f3iconu6re32dflfhmihmay",
-                "bciqdtuhf425g6prb5fyupbcokttmkill6wyqk7bkphx3ueltl5mvu4q"
-              ],
-              "allowedBuildDeps": "bciqobhqmhpz3cphjnwec64vhpqkptbfmzhj5biicmcba5qpblmhq3ta"
+    "config": {
+      "modules": [
+        {
+          "id": "ports",
+          "config": {
+            "sets": {
+              "ghjkEnvProvInstSet___main": {
+                "installs": [
+                  "bciqpiohtg4dgbyzvast2i5c2uun7s3e7f3iconu6re32dflfhmihmay",
+                  "bciqdtuhf425g6prb5fyupbcokttmkill6wyqk7bkphx3ueltl5mvu4q"
+                ],
+                "allowedBuildDeps": "bciqobhqmhpz3cphjnwec64vhpqkptbfmzhj5biicmcba5qpblmhq3ta"
+              }
             }
           }
+        },
+        {
+          "id": "tasks",
+          "config": {
+            "tasks": {
+              "setup-auth": {
+                "ty": "denoFile@v1",
+                "key": "setup-auth",
+                "desc": "Setup auth",
+                "envKey": "bciqa3gn6bjbmgjf7mvk7cv6wfjo23wj3vyppgtpqt4ovvxkpzjrcvua"
+              },
+              "install-sys-deps": {
+                "ty": "denoFile@v1",
+                "key": "install-sys-deps",
+                "desc": "Install system dependencies",
+                "envKey": "bciqa3gn6bjbmgjf7mvk7cv6wfjo23wj3vyppgtpqt4ovvxkpzjrcvua"
+              },
+              "build-proxy": {
+                "ty": "denoFile@v1",
+                "key": "build-proxy",
+                "desc": "Rebuild the proxy docker image",
+                "envKey": "bciqa3gn6bjbmgjf7mvk7cv6wfjo23wj3vyppgtpqt4ovvxkpzjrcvua"
+              },
+              "dev-proxy": {
+                "ty": "denoFile@v1",
+                "key": "dev-proxy",
+                "desc": "Run the proxy inside a docker container",
+                "envKey": "bciqa3gn6bjbmgjf7mvk7cv6wfjo23wj3vyppgtpqt4ovvxkpzjrcvua"
+              },
+              "dev-compose": {
+                "ty": "denoFile@v1",
+                "key": "dev-compose",
+                "desc": "Wrapper around docker compose to manage runtime dependencies",
+                "envKey": "bciqa3gn6bjbmgjf7mvk7cv6wfjo23wj3vyppgtpqt4ovvxkpzjrcvua"
+              }
+            },
+            "tasksNamed": [
+              "setup-auth",
+              "install-sys-deps",
+              "build-proxy",
+              "dev-proxy",
+              "dev-compose"
+            ]
+          }
+        },
+        {
+          "id": "envs",
+          "config": {
+            "envs": {
+              "bciqfzekhtsrjd72noxifmici3ssck4jgvbjwhxwhhwtirzm7yomhxya": {
+                "desc": "the default default environment.",
+                "provides": [
+                  {
+                    "ty": "ghjk.ports.InstallSetRef",
+                    "setId": "ghjkEnvProvInstSet___main"
+                  }
+                ]
+              },
+              "bciqa3gn6bjbmgjf7mvk7cv6wfjo23wj3vyppgtpqt4ovvxkpzjrcvua": {
+                "provides": [
+                  {
+                    "ty": "ghjk.ports.InstallSetRef",
+                    "setId": "ghjkEnvProvInstSet___main"
+                  }
+                ]
+              }
+            },
+            "defaultEnv": "main",
+            "envsNamed": {
+              "main": "bciqfzekhtsrjd72noxifmici3ssck4jgvbjwhxwhhwtirzm7yomhxya"
+            }
+          }
         }
-      },
-      {
-        "id": "tasks",
-        "config": {
-          "tasks": {
-            "setup-auth": {
-              "ty": "denoFile@v1",
-              "key": "setup-auth",
-              "desc": "Setup auth",
-              "envKey": "bciqa3gn6bjbmgjf7mvk7cv6wfjo23wj3vyppgtpqt4ovvxkpzjrcvua"
-            },
-            "install-sys-deps": {
-              "ty": "denoFile@v1",
-              "key": "install-sys-deps",
-              "desc": "Install system dependencies",
-              "envKey": "bciqa3gn6bjbmgjf7mvk7cv6wfjo23wj3vyppgtpqt4ovvxkpzjrcvua"
-            },
-            "build-proxy": {
-              "ty": "denoFile@v1",
-              "key": "build-proxy",
-              "desc": "Rebuild the proxy docker image",
-              "envKey": "bciqa3gn6bjbmgjf7mvk7cv6wfjo23wj3vyppgtpqt4ovvxkpzjrcvua"
-            },
-            "dev-proxy": {
-              "ty": "denoFile@v1",
-              "key": "dev-proxy",
-              "desc": "Run the proxy inside a docker container",
-              "envKey": "bciqa3gn6bjbmgjf7mvk7cv6wfjo23wj3vyppgtpqt4ovvxkpzjrcvua"
-            },
-            "dev-compose": {
-              "ty": "denoFile@v1",
-              "key": "dev-compose",
-              "desc": "Wrapper around docker compose to manage runtime dependencies",
-              "envKey": "bciqa3gn6bjbmgjf7mvk7cv6wfjo23wj3vyppgtpqt4ovvxkpzjrcvua"
-            }
-          },
-          "tasksNamed": [
-            "setup-auth",
-            "install-sys-deps",
-            "build-proxy",
-            "dev-proxy",
-            "dev-compose"
-          ]
+      ],
+      "blackboard": {
+        "bciqpiohtg4dgbyzvast2i5c2uun7s3e7f3iconu6re32dflfhmihmay": {
+          "version": "2.1.4",
+          "port": {
+            "ty": "denoWorker@v1",
+            "name": "deno_ghrel",
+            "platforms": [
+              "aarch64-linux",
+              "x86_64-linux",
+              "aarch64-darwin",
+              "x86_64-darwin",
+              "aarch64-windows",
+              "x86_64-windows"
+            ],
+            "version": "0.1.0",
+            "moduleSpecifier": "https://raw.githubusercontent.com/metatypedev/ghjk/v0.2.1/ports/deno_ghrel.ts"
+          }
+        },
+        "bciqdtuhf425g6prb5fyupbcokttmkill6wyqk7bkphx3ueltl5mvu4q": {
+          "version": "3.7.1",
+          "port": {
+            "ty": "denoWorker@v1",
+            "name": "pipi_pypi",
+            "platforms": [
+              "x86_64-linux",
+              "aarch64-linux",
+              "x86_64-darwin",
+              "aarch64-darwin",
+              "x86_64-windows",
+              "aarch64-windows",
+              "x86_64-freebsd",
+              "aarch64-freebsd",
+              "x86_64-netbsd",
+              "aarch64-netbsd",
+              "x86_64-aix",
+              "aarch64-aix",
+              "x86_64-solaris",
+              "aarch64-solaris",
+              "x86_64-illumos",
+              "aarch64-illumos",
+              "x86_64-android",
+              "aarch64-android"
+            ],
+            "version": "0.1.0",
+            "buildDeps": [
+              {
+                "name": "cpy_bs_ghrel"
+              }
+            ],
+            "moduleSpecifier": "https://raw.githubusercontent.com/metatypedev/ghjk/v0.2.1/ports/pipi.ts"
+          },
+          "packageName": "pre-commit"
+        },
+        "bciqb6ua63xodzwxngnbjq35hfikiwzb3dclbqkc7e6xgjdt5jin4pia": {
+          "manifest": {
+            "ty": "ambientAccess@v1",
+            "name": "tar_aa",
+            "platforms": [
+              "aarch64-linux",
+              "x86_64-linux",
+              "aarch64-darwin",
+              "x86_64-darwin"
+            ],
+            "version": "0.1.0",
+            "execName": "tar",
+            "versionExtractFlag": "--version",
+            "versionExtractRegex": "(\\d+\\.\\d+)",
+            "versionExtractRegexFlags": ""
+          },
+          "defaultInst": {
+            "portRef": "tar_aa@0.1.0"
+          }
+        },
+        "bciqfl5s36w335ducrb6f6gwb3vuwup7vzqwwg67pq42xtkngsnxqobi": {
+          "manifest": {
+            "ty": "ambientAccess@v1",
+            "name": "git_aa",
+            "platforms": [
+              "x86_64-linux",
+              "aarch64-linux",
+              "x86_64-darwin",
+              "aarch64-darwin",
+              "x86_64-windows",
+              "aarch64-windows",
+              "x86_64-freebsd",
+              "aarch64-freebsd",
+              "x86_64-netbsd",
+              "aarch64-netbsd",
+              "x86_64-aix",
+              "aarch64-aix",
+              "x86_64-solaris",
+              "aarch64-solaris",
+              "x86_64-illumos",
+              "aarch64-illumos",
+              "x86_64-android",
+              "aarch64-android"
+            ],
+            "version": "0.1.0",
+            "execName": "git",
+            "versionExtractFlag": "--version",
+            "versionExtractRegex": "(\\d+\\.\\d+\\.\\d+)",
+            "versionExtractRegexFlags": ""
+          },
+          "defaultInst": {
+            "portRef": "git_aa@0.1.0"
+          }
+        },
+        "bciqcfe7qyxmokpn6pgtaj35r5qg74jkehuu6cvyrtcsnegvwlm64oqy": {
+          "manifest": {
+            "ty": "ambientAccess@v1",
+            "name": "curl_aa",
+            "platforms": [
+              "x86_64-linux",
+              "aarch64-linux",
+              "x86_64-darwin",
+              "aarch64-darwin",
+              "x86_64-windows",
+              "aarch64-windows",
+              "x86_64-freebsd",
+              "aarch64-freebsd",
+              "x86_64-netbsd",
+              "aarch64-netbsd",
+              "x86_64-aix",
+              "aarch64-aix",
+              "x86_64-solaris",
+              "aarch64-solaris",
+              "x86_64-illumos",
+              "aarch64-illumos",
+              "x86_64-android",
+              "aarch64-android"
+            ],
+            "version": "0.1.0",
+            "execName": "curl",
+            "versionExtractFlag": "--version",
+            "versionExtractRegex": "(\\d+\\.\\d+\\.\\d+)",
+            "versionExtractRegexFlags": ""
+          },
+          "defaultInst": {
+            "portRef": "curl_aa@0.1.0"
+          }
+        },
+        "bciqgkpwxjmo5phw5se4ugyiz4xua3xrd54quzmk7wdwpq3vghglogjy": {
+          "manifest": {
+            "ty": "ambientAccess@v1",
+            "name": "unzip_aa",
+            "platforms": [
+              "aarch64-linux",
+              "x86_64-linux",
+              "aarch64-darwin",
+              "x86_64-darwin",
+              "aarch64-windows",
+              "x86_64-windows"
+            ],
+            "version": "0.1.0",
+            "execName": "unzip",
+            "versionExtractFlag": "-v",
+            "versionExtractRegex": "(\\d+\\.\\d+)",
+            "versionExtractRegexFlags": ""
+          },
+          "defaultInst": {
+            "portRef": "unzip_aa@0.1.0"
+          }
+        },
+        "bciqmcvyepuficjj3mwshsbfecwdmzch5gwxqo557icnq4zujtdllh4a": {
+          "manifest": {
+            "ty": "ambientAccess@v1",
+            "name": "zstd_aa",
+            "platforms": [
+              "aarch64-linux",
+              "x86_64-linux",
+              "aarch64-darwin",
+              "x86_64-darwin"
+            ],
+            "version": "0.1.0",
+            "execName": "zstd",
+            "versionExtractFlag": "--version",
+            "versionExtractRegex": "v(\\d+\\.\\d+\\.\\d+),",
+            "versionExtractRegexFlags": ""
+          },
+          "defaultInst": {
+            "portRef": "zstd_aa@0.1.0"
+          }
+        },
+        "bciqhnfhxvpxn2lci2lbdtigj6i6wqzpqsmijykq2f7bebrpkyrnr7hq": {
+          "manifest": {
+            "ty": "denoWorker@v1",
+            "name": "rustup_rustlang",
+            "platforms": [
+              "x86_64-darwin",
+              "aarch64-darwin",
+              "x86_64-linux",
+              "aarch64-linux",
+              "x86_64-windows",
+              "x86_64-illumos",
+              "x86_64-freebsd",
+              "x86_64-netbsd"
+            ],
+            "version": "0.1.0",
+            "buildDeps": [
+              {
+                "name": "git_aa"
+              }
+            ],
+            "resolutionDeps": [
+              {
+                "name": "git_aa"
+              }
+            ],
+            "moduleSpecifier": "https://raw.githubusercontent.com/metatypedev/ghjk/b702292/ports/rustup.ts"
+          },
+          "defaultInst": {
+            "portRef": "rustup_rustlang@0.1.0"
+          }
+        },
+        "bciqd7n3kyganojcg6o5ijyjttc6722sk3qrnj6ua4ie34d4ynf5csxa": {
+          "manifest": {
+            "ty": "denoWorker@v1",
+            "name": "rust_rustup",
+            "platforms": [
+              "x86_64-linux",
+              "aarch64-linux",
+              "x86_64-darwin",
+              "aarch64-darwin",
+              "x86_64-windows",
+              "aarch64-windows",
+              "x86_64-freebsd",
+              "aarch64-freebsd",
+              "x86_64-netbsd",
+              "aarch64-netbsd",
+              "x86_64-aix",
+              "aarch64-aix",
+              "x86_64-solaris",
+              "aarch64-solaris",
+              "x86_64-illumos",
+              "aarch64-illumos",
+              "x86_64-android",
+              "aarch64-android"
+            ],
+            "version": "0.1.0",
+            "buildDeps": [
+              {
+                "name": "rustup_rustlang"
+              }
+            ],
+            "moduleSpecifier": "https://raw.githubusercontent.com/metatypedev/ghjk/b702292/ports/rust.ts"
+          },
+          "defaultInst": {
+            "portRef": "rust_rustup@0.1.0"
+          }
+        },
+        "bciqiiyn3yvadqrhgjmrk7ieqmrsuzd6vbcuvq63x6vpbepgvghhtjja": {
+          "manifest": {
+            "ty": "denoWorker@v1",
+            "name": "cargo_binstall_ghrel",
+            "platforms": [
+              "aarch64-linux",
+              "x86_64-linux",
+              "aarch64-darwin",
+              "x86_64-darwin"
+            ],
+            "version": "0.1.0",
+            "moduleSpecifier": "https://raw.githubusercontent.com/metatypedev/ghjk/b702292/ports/cargo-binstall.ts"
+          },
+          "defaultInst": {
+            "portRef": "cargo_binstall_ghrel@0.1.0"
+          }
+        },
+        "bciqjhhjc4a4vtd7oeyh5ei7zxmztzkxr523h27uh7ps6rlw2r2w4ufi": {
+          "manifest": {
+            "ty": "denoWorker@v1",
+            "name": "pnpm_ghrel",
+            "platforms": [
+              "aarch64-linux",
+              "x86_64-linux",
+              "aarch64-darwin",
+              "x86_64-darwin",
+              "aarch64-windows",
+              "x86_64-windows"
+            ],
+            "version": "0.1.0",
+            "moduleSpecifier": "https://raw.githubusercontent.com/metatypedev/ghjk/b702292/ports/pnpm.ts"
+          },
+          "defaultInst": {
+            "portRef": "pnpm_ghrel@0.1.0"
+          }
+        },
+        "bciqhlgvuozbxcmjecf7hqedxlg3pgvw5eu5yesdmvo645vet3yhm53q": {
+          "manifest": {
+            "ty": "denoWorker@v1",
+            "name": "asdf_plugin_git",
+            "platforms": [
+              "aarch64-linux",
+              "x86_64-linux",
+              "aarch64-darwin",
+              "x86_64-darwin",
+              "aarch64-windows",
+              "x86_64-windows"
+            ],
+            "version": "0.1.0",
+            "buildDeps": [
+              {
+                "name": "git_aa"
+              }
+            ],
+            "resolutionDeps": [
+              {
+                "name": "git_aa"
+              }
+            ],
+            "moduleSpecifier": "https://raw.githubusercontent.com/metatypedev/ghjk/b702292/ports/asdf_plugin_git.ts"
+          },
+          "defaultInst": {
+            "portRef": "asdf_plugin_git@0.1.0"
+          }
+        },
+        "bciqo7b5rip7vvz4avjagke6o6dx27jjdieefnw65sykuu2ddsh2tjni": {
+          "manifest": {
+            "ty": "denoWorker@v1",
+            "name": "cpy_bs_ghrel",
+            "platforms": [
+              "x86_64-linux",
+              "aarch64-linux",
+              "x86_64-darwin",
+              "aarch64-darwin",
+              "x86_64-windows",
+              "aarch64-windows"
+            ],
+            "version": "0.1.0",
+            "buildDeps": [
+              {
+                "name": "tar_aa"
+              },
+              {
+                "name": "zstd_aa"
+              }
+            ],
+            "moduleSpecifier": "https://raw.githubusercontent.com/metatypedev/ghjk/v0.2.1/ports/cpy_bs.ts"
+          },
+          "defaultInst": {
+            "version": "3.9.19",
+            "portRef": "cpy_bs_ghrel@0.1.0",
+            "releaseTag": "20240814"
+          }
+        },
+        "bciqobhqmhpz3cphjnwec64vhpqkptbfmzhj5biicmcba5qpblmhq3ta": {
+          "tar_aa": "bciqb6ua63xodzwxngnbjq35hfikiwzb3dclbqkc7e6xgjdt5jin4pia",
+          "git_aa": "bciqfl5s36w335ducrb6f6gwb3vuwup7vzqwwg67pq42xtkngsnxqobi",
+          "curl_aa": "bciqcfe7qyxmokpn6pgtaj35r5qg74jkehuu6cvyrtcsnegvwlm64oqy",
+          "unzip_aa": "bciqgkpwxjmo5phw5se4ugyiz4xua3xrd54quzmk7wdwpq3vghglogjy",
+          "zstd_aa": "bciqmcvyepuficjj3mwshsbfecwdmzch5gwxqo557icnq4zujtdllh4a",
+          "rustup_rustlang": "bciqhnfhxvpxn2lci2lbdtigj6i6wqzpqsmijykq2f7bebrpkyrnr7hq",
+          "rust_rustup": "bciqd7n3kyganojcg6o5ijyjttc6722sk3qrnj6ua4ie34d4ynf5csxa",
+          "cargo_binstall_ghrel": "bciqiiyn3yvadqrhgjmrk7ieqmrsuzd6vbcuvq63x6vpbepgvghhtjja",
+          "pnpm_ghrel": "bciqjhhjc4a4vtd7oeyh5ei7zxmztzkxr523h27uh7ps6rlw2r2w4ufi",
+          "asdf_plugin_git": "bciqhlgvuozbxcmjecf7hqedxlg3pgvw5eu5yesdmvo645vet3yhm53q",
+          "cpy_bs_ghrel": "bciqo7b5rip7vvz4avjagke6o6dx27jjdieefnw65sykuu2ddsh2tjni"
         }
-      },
-      {
-        "id": "envs",
-        "config": {
-          "envs": {
-            "bciqfzekhtsrjd72noxifmici3ssck4jgvbjwhxwhhwtirzm7yomhxya": {
-              "desc": "the default default environment.",
-              "provides": [
-                {
-                  "ty": "ghjk.ports.InstallSetRef",
-                  "setId": "ghjkEnvProvInstSet___main"
-                }
-              ]
-            },
-            "bciqa3gn6bjbmgjf7mvk7cv6wfjo23wj3vyppgtpqt4ovvxkpzjrcvua": {
-              "provides": [
-                {
-                  "ty": "ghjk.ports.InstallSetRef",
-                  "setId": "ghjkEnvProvInstSet___main"
-                }
-              ]
-            }
-          },
-          "defaultEnv": "main",
-          "envsNamed": {
-            "main": "bciqfzekhtsrjd72noxifmici3ssck4jgvbjwhxwhhwtirzm7yomhxya"
-          }
-        }
-      }
-    ],
-    "blackboard": {
-      "bciqpiohtg4dgbyzvast2i5c2uun7s3e7f3iconu6re32dflfhmihmay": {
-        "version": "2.1.4",
-        "port": {
-          "ty": "denoWorker@v1",
-          "name": "deno_ghrel",
-          "platforms": [
-            "aarch64-linux",
-            "x86_64-linux",
-            "aarch64-darwin",
-            "x86_64-darwin",
-            "aarch64-windows",
-            "x86_64-windows"
-          ],
-          "version": "0.1.0",
-          "moduleSpecifier": "https://raw.githubusercontent.com/metatypedev/ghjk/v0.2.1/ports/deno_ghrel.ts"
-        }
-      },
-      "bciqdtuhf425g6prb5fyupbcokttmkill6wyqk7bkphx3ueltl5mvu4q": {
-        "version": "3.7.1",
-        "port": {
-          "ty": "denoWorker@v1",
-          "name": "pipi_pypi",
-          "platforms": [
-            "x86_64-linux",
-            "aarch64-linux",
-            "x86_64-darwin",
-            "aarch64-darwin",
-            "x86_64-windows",
-            "aarch64-windows",
-            "x86_64-freebsd",
-            "aarch64-freebsd",
-            "x86_64-netbsd",
-            "aarch64-netbsd",
-            "x86_64-aix",
-            "aarch64-aix",
-            "x86_64-solaris",
-            "aarch64-solaris",
-            "x86_64-illumos",
-            "aarch64-illumos",
-            "x86_64-android",
-            "aarch64-android"
-          ],
-          "version": "0.1.0",
-          "buildDeps": [
-            {
-              "name": "cpy_bs_ghrel"
-            }
-          ],
-          "moduleSpecifier": "https://raw.githubusercontent.com/metatypedev/ghjk/v0.2.1/ports/pipi.ts"
-        },
-        "packageName": "pre-commit"
-      },
-      "bciqb6ua63xodzwxngnbjq35hfikiwzb3dclbqkc7e6xgjdt5jin4pia": {
-        "manifest": {
-          "ty": "ambientAccess@v1",
-          "name": "tar_aa",
-          "platforms": [
-            "aarch64-linux",
-            "x86_64-linux",
-            "aarch64-darwin",
-            "x86_64-darwin"
-          ],
-          "version": "0.1.0",
-          "execName": "tar",
-          "versionExtractFlag": "--version",
-          "versionExtractRegex": "(\\d+\\.\\d+)",
-          "versionExtractRegexFlags": ""
-        },
-        "defaultInst": {
-          "portRef": "tar_aa@0.1.0"
-        }
-      },
-      "bciqfl5s36w335ducrb6f6gwb3vuwup7vzqwwg67pq42xtkngsnxqobi": {
-        "manifest": {
-          "ty": "ambientAccess@v1",
-          "name": "git_aa",
-          "platforms": [
-            "x86_64-linux",
-            "aarch64-linux",
-            "x86_64-darwin",
-            "aarch64-darwin",
-            "x86_64-windows",
-            "aarch64-windows",
-            "x86_64-freebsd",
-            "aarch64-freebsd",
-            "x86_64-netbsd",
-            "aarch64-netbsd",
-            "x86_64-aix",
-            "aarch64-aix",
-            "x86_64-solaris",
-            "aarch64-solaris",
-            "x86_64-illumos",
-            "aarch64-illumos",
-            "x86_64-android",
-            "aarch64-android"
-          ],
-          "version": "0.1.0",
-          "execName": "git",
-          "versionExtractFlag": "--version",
-          "versionExtractRegex": "(\\d+\\.\\d+\\.\\d+)",
-          "versionExtractRegexFlags": ""
-        },
-        "defaultInst": {
-          "portRef": "git_aa@0.1.0"
-        }
-      },
-      "bciqcfe7qyxmokpn6pgtaj35r5qg74jkehuu6cvyrtcsnegvwlm64oqy": {
-        "manifest": {
-          "ty": "ambientAccess@v1",
-          "name": "curl_aa",
-          "platforms": [
-            "x86_64-linux",
-            "aarch64-linux",
-            "x86_64-darwin",
-            "aarch64-darwin",
-            "x86_64-windows",
-            "aarch64-windows",
-            "x86_64-freebsd",
-            "aarch64-freebsd",
-            "x86_64-netbsd",
-            "aarch64-netbsd",
-            "x86_64-aix",
-            "aarch64-aix",
-            "x86_64-solaris",
-            "aarch64-solaris",
-            "x86_64-illumos",
-            "aarch64-illumos",
-            "x86_64-android",
-            "aarch64-android"
-          ],
-          "version": "0.1.0",
-          "execName": "curl",
-          "versionExtractFlag": "--version",
-          "versionExtractRegex": "(\\d+\\.\\d+\\.\\d+)",
-          "versionExtractRegexFlags": ""
-        },
-        "defaultInst": {
-          "portRef": "curl_aa@0.1.0"
-        }
-      },
-      "bciqgkpwxjmo5phw5se4ugyiz4xua3xrd54quzmk7wdwpq3vghglogjy": {
-        "manifest": {
-          "ty": "ambientAccess@v1",
-          "name": "unzip_aa",
-          "platforms": [
-            "aarch64-linux",
-            "x86_64-linux",
-            "aarch64-darwin",
-            "x86_64-darwin",
-            "aarch64-windows",
-            "x86_64-windows"
-          ],
-          "version": "0.1.0",
-          "execName": "unzip",
-          "versionExtractFlag": "-v",
-          "versionExtractRegex": "(\\d+\\.\\d+)",
-          "versionExtractRegexFlags": ""
-        },
-        "defaultInst": {
-          "portRef": "unzip_aa@0.1.0"
-        }
-      },
-      "bciqmcvyepuficjj3mwshsbfecwdmzch5gwxqo557icnq4zujtdllh4a": {
-        "manifest": {
-          "ty": "ambientAccess@v1",
-          "name": "zstd_aa",
-          "platforms": [
-            "aarch64-linux",
-            "x86_64-linux",
-            "aarch64-darwin",
-            "x86_64-darwin"
-          ],
-          "version": "0.1.0",
-          "execName": "zstd",
-          "versionExtractFlag": "--version",
-          "versionExtractRegex": "v(\\d+\\.\\d+\\.\\d+),",
-          "versionExtractRegexFlags": ""
-        },
-        "defaultInst": {
-          "portRef": "zstd_aa@0.1.0"
-        }
-      },
-      "bciqhnfhxvpxn2lci2lbdtigj6i6wqzpqsmijykq2f7bebrpkyrnr7hq": {
-        "manifest": {
-          "ty": "denoWorker@v1",
-          "name": "rustup_rustlang",
-          "platforms": [
-            "x86_64-darwin",
-            "aarch64-darwin",
-            "x86_64-linux",
-            "aarch64-linux",
-            "x86_64-windows",
-            "x86_64-illumos",
-            "x86_64-freebsd",
-            "x86_64-netbsd"
-          ],
-          "version": "0.1.0",
-          "buildDeps": [
-            {
-              "name": "git_aa"
-            }
-          ],
-          "resolutionDeps": [
-            {
-              "name": "git_aa"
-            }
-          ],
-          "moduleSpecifier": "https://raw.githubusercontent.com/metatypedev/ghjk/b702292/ports/rustup.ts"
-        },
-        "defaultInst": {
-          "portRef": "rustup_rustlang@0.1.0"
-        }
-      },
-      "bciqd7n3kyganojcg6o5ijyjttc6722sk3qrnj6ua4ie34d4ynf5csxa": {
-        "manifest": {
-          "ty": "denoWorker@v1",
-          "name": "rust_rustup",
-          "platforms": [
-            "x86_64-linux",
-            "aarch64-linux",
-            "x86_64-darwin",
-            "aarch64-darwin",
-            "x86_64-windows",
-            "aarch64-windows",
-            "x86_64-freebsd",
-            "aarch64-freebsd",
-            "x86_64-netbsd",
-            "aarch64-netbsd",
-            "x86_64-aix",
-            "aarch64-aix",
-            "x86_64-solaris",
-            "aarch64-solaris",
-            "x86_64-illumos",
-            "aarch64-illumos",
-            "x86_64-android",
-            "aarch64-android"
-          ],
-          "version": "0.1.0",
-          "buildDeps": [
-            {
-              "name": "rustup_rustlang"
-            }
-          ],
-          "moduleSpecifier": "https://raw.githubusercontent.com/metatypedev/ghjk/b702292/ports/rust.ts"
-        },
-        "defaultInst": {
-          "portRef": "rust_rustup@0.1.0"
-        }
-      },
-      "bciqiiyn3yvadqrhgjmrk7ieqmrsuzd6vbcuvq63x6vpbepgvghhtjja": {
-        "manifest": {
-          "ty": "denoWorker@v1",
-          "name": "cargo_binstall_ghrel",
-          "platforms": [
-            "aarch64-linux",
-            "x86_64-linux",
-            "aarch64-darwin",
-            "x86_64-darwin"
-          ],
-          "version": "0.1.0",
-          "moduleSpecifier": "https://raw.githubusercontent.com/metatypedev/ghjk/b702292/ports/cargo-binstall.ts"
-        },
-        "defaultInst": {
-          "portRef": "cargo_binstall_ghrel@0.1.0"
-        }
-      },
-      "bciqjhhjc4a4vtd7oeyh5ei7zxmztzkxr523h27uh7ps6rlw2r2w4ufi": {
-        "manifest": {
-          "ty": "denoWorker@v1",
-          "name": "pnpm_ghrel",
-          "platforms": [
-            "aarch64-linux",
-            "x86_64-linux",
-            "aarch64-darwin",
-            "x86_64-darwin",
-            "aarch64-windows",
-            "x86_64-windows"
-          ],
-          "version": "0.1.0",
-          "moduleSpecifier": "https://raw.githubusercontent.com/metatypedev/ghjk/b702292/ports/pnpm.ts"
-        },
-        "defaultInst": {
-          "portRef": "pnpm_ghrel@0.1.0"
-        }
-      },
-      "bciqhlgvuozbxcmjecf7hqedxlg3pgvw5eu5yesdmvo645vet3yhm53q": {
-        "manifest": {
-          "ty": "denoWorker@v1",
-          "name": "asdf_plugin_git",
-          "platforms": [
-            "aarch64-linux",
-            "x86_64-linux",
-            "aarch64-darwin",
-            "x86_64-darwin",
-            "aarch64-windows",
-            "x86_64-windows"
-          ],
-          "version": "0.1.0",
-          "buildDeps": [
-            {
-              "name": "git_aa"
-            }
-          ],
-          "resolutionDeps": [
-            {
-              "name": "git_aa"
-            }
-          ],
-          "moduleSpecifier": "https://raw.githubusercontent.com/metatypedev/ghjk/b702292/ports/asdf_plugin_git.ts"
-        },
-        "defaultInst": {
-          "portRef": "asdf_plugin_git@0.1.0"
-        }
-      },
-      "bciqo7b5rip7vvz4avjagke6o6dx27jjdieefnw65sykuu2ddsh2tjni": {
-        "manifest": {
-          "ty": "denoWorker@v1",
-          "name": "cpy_bs_ghrel",
-          "platforms": [
-            "x86_64-linux",
-            "aarch64-linux",
-            "x86_64-darwin",
-            "aarch64-darwin",
-            "x86_64-windows",
-            "aarch64-windows"
-          ],
-          "version": "0.1.0",
-          "buildDeps": [
-            {
-              "name": "tar_aa"
-            },
-            {
-              "name": "zstd_aa"
-            }
-          ],
-          "moduleSpecifier": "https://raw.githubusercontent.com/metatypedev/ghjk/v0.2.1/ports/cpy_bs.ts"
-        },
-        "defaultInst": {
-          "version": "3.9.19",
-          "portRef": "cpy_bs_ghrel@0.1.0",
-          "releaseTag": "20240814"
-        }
-      },
-      "bciqobhqmhpz3cphjnwec64vhpqkptbfmzhj5biicmcba5qpblmhq3ta": {
-        "tar_aa": "bciqb6ua63xodzwxngnbjq35hfikiwzb3dclbqkc7e6xgjdt5jin4pia",
-        "git_aa": "bciqfl5s36w335ducrb6f6gwb3vuwup7vzqwwg67pq42xtkngsnxqobi",
-        "curl_aa": "bciqcfe7qyxmokpn6pgtaj35r5qg74jkehuu6cvyrtcsnegvwlm64oqy",
-        "unzip_aa": "bciqgkpwxjmo5phw5se4ugyiz4xua3xrd54quzmk7wdwpq3vghglogjy",
-        "zstd_aa": "bciqmcvyepuficjj3mwshsbfecwdmzch5gwxqo557icnq4zujtdllh4a",
-        "rustup_rustlang": "bciqhnfhxvpxn2lci2lbdtigj6i6wqzpqsmijykq2f7bebrpkyrnr7hq",
-        "rust_rustup": "bciqd7n3kyganojcg6o5ijyjttc6722sk3qrnj6ua4ie34d4ynf5csxa",
-        "cargo_binstall_ghrel": "bciqiiyn3yvadqrhgjmrk7ieqmrsuzd6vbcuvq63x6vpbepgvghhtjja",
-        "pnpm_ghrel": "bciqjhhjc4a4vtd7oeyh5ei7zxmztzkxr523h27uh7ps6rlw2r2w4ufi",
-        "asdf_plugin_git": "bciqhlgvuozbxcmjecf7hqedxlg3pgvw5eu5yesdmvo645vet3yhm53q",
-        "cpy_bs_ghrel": "bciqo7b5rip7vvz4avjagke6o6dx27jjdieefnw65sykuu2ddsh2tjni"
       }
     }
   }
