--- conflicted
+++ resolved
@@ -16,8 +16,6 @@
       credentials:
         accessKeyId: minio
         secretAccessKey: password
-<<<<<<< HEAD
-=======
   iac-s3:
     backend: minio_s3
     config:
@@ -28,7 +26,6 @@
       credentials:
         accessKeyId: minio
         secretAccessKey: password
->>>>>>> 28e9e942
   swift-test:
     backend: openstack_swift
     config:
