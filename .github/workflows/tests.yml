--- conflicted
+++ resolved
@@ -12,13 +12,10 @@
       - synchronize
       - ready_for_review
 
-<<<<<<< HEAD
-=======
 concurrency:
   group: ${{ github.workflow }}-${{ github.ref }}
   cancel-in-progress: true
 
->>>>>>> 32d07040
 env:
   DENO_V: 2.2.3
   GHJK_VERSION: "v0.2.1"
@@ -63,19 +60,11 @@
 
       - shell: bash
         run: |
-<<<<<<< HEAD
-          # ghjk p resolve
-=======
->>>>>>> 32d07040
           python -m pip install --upgrade pip
           pip install pre-commit
           pre-commit install
           deno --version
           pre-commit run --all-files
-<<<<<<< HEAD
-          # SKIP=ghjk-resolve pre-commit run --show-diff-on-failure --color=always --all-files
-=======
->>>>>>> 32d07040
 
   test-full:
     needs: [changes]
@@ -106,26 +95,16 @@
           node-version: 18
       - name: setup start-server-and-test
         run: npm install -g start-server-and-test
-<<<<<<< HEAD
-      - name: load herald.yaml file
-        run: |
-          rm -rf herald.yaml
-          echo "${{ secrets.HERALD_CONFIG }}" > herald.yaml
-=======
->>>>>>> 32d07040
       - shell: bash
         env:
           AUTH_TYPE: "none"
           LOG_LEVEL: "DEBUG"
           ENV: "DEV"
-<<<<<<< HEAD
-=======
           S3_ACCESS_KEY: ${{ secrets.S3_ACCESS_KEY }}
           S3_SECRET_KEY: ${{ secrets.S3_SECRET_KEY }}
           OPENSTACK_USERNAME: ${{ secrets.OPENSTACK_USERNAME }}
           OPENSTACK_PASSWORD: ${{ secrets.OPENSTACK_PASSWORD }}
           OPENSTACK_PROJECT: ${{ secrets.OPENSTACK_PROJECT }}
->>>>>>> 32d07040
         run: |
           # run all tests
           ghjk x dev-compose all
